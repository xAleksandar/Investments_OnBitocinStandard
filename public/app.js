--- conflicted
+++ resolved
@@ -861,14 +861,12 @@
         document.getElementById('loginForm').classList.add('hidden');
         document.getElementById('mainApp').classList.remove('hidden');
         document.getElementById('userInfo').textContent = `Welcome, ${this.user.username}!`;
-<<<<<<< HEAD
-=======
+
         // Also update mobile user info
         const userInfoMobile = document.getElementById('userInfoMobile');
         if (userInfoMobile) {
             userInfoMobile.textContent = `Welcome, ${this.user.username}!`;
         }
->>>>>>> e6871cac
 
         // Ensure event listeners are set up for the main app
         this.setupMainAppEventListeners();
