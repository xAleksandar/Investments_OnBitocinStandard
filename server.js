--- conflicted
+++ resolved
@@ -87,17 +87,13 @@
   res.redirect(`/?token=${token}`);
 });
 
-<<<<<<< HEAD
 // Alternative API route for magic link verification (backup)
 app.get('/api/auth/verify-redirect', (req, res) => {
   const token = req.query.token;
   res.redirect(`/?token=${token}`);
 });
 
-// Serve frontend
-=======
 // Serve frontend - catch-all for non-API, non-static routes
->>>>>>> ff55a798
 app.get('*', (req, res) => {
   // Only serve index.html for non-static file requests
   if (!req.path.includes('.')) {
